import { Observable, of } from 'rxjs';
import { tap } from 'rxjs/operators';
import { Inject, Injectable, Optional } from '../../decorators';
import { ExecutionContext, NestInterceptor } from '../../interfaces';
import { CACHE_KEY_METADATA, CACHE_MANAGER } from '../cache.constants';

<<<<<<< HEAD
const APPLICATION_REF = 'ApplicationReferenceHost';
=======
const APPLICATION_REFERENCE_HOST = 'ApplicationReferenceHost';
>>>>>>> 1c320071
const REFLECTOR = 'Reflector';

export interface ApplicationHost<T extends HttpServer = any> {
  applicationRef: T;
}

@Injectable()
<<<<<<< HEAD
export class CacheInterceptor<TManager = any> implements NestInterceptor {
  protected readonly isHttpApp: boolean;

  constructor(
    @Optional()
    @Inject(APPLICATION_REF)
    protected readonly applicationHost: ApplicationHost,
    @Inject(CACHE_MANAGER) protected readonly cacheManager: TManager,
    @Inject(REFLECTOR) protected readonly reflector: any,
  ) {
    const httpServer = applicationHost.applicationRef;
    this.isHttpApp = httpServer && !!httpServer.getRequestMethod;
  }
=======
export class CacheInterceptor implements NestInterceptor {
  @Optional()
  @Inject(APPLICATION_REFERENCE_HOST)
  protected readonly applicationRefHost: any;

  constructor(
    @Inject(CACHE_MANAGER) protected readonly cacheManager: any,
    @Inject(REFLECTOR) protected readonly reflector: any,
  ) {}
>>>>>>> 1c320071

  async intercept(
    context: ExecutionContext,
    call$: Observable<any>,
  ): Promise<Observable<any>> {
    const key = this.trackBy(context);
    if (!key) {
      return call$;
    }
    try {
      const value = await this.cacheManager.get(key);
      if (value) {
        return of(value);
      }
      return call$.pipe(
        tap((response: any) => this.cacheManager.set(key, response)),
      );
    } catch {
      return call$;
    }
  }

  trackBy(context: ExecutionContext): string | undefined {
    const httpServer = this.applicationRefHost.applicationRef;
    const isHttpApp = httpServer && !!httpServer.getRequestMethod;

    if (!isHttpApp) {
      return this.reflector.get(CACHE_KEY_METADATA, context.getHandler());
    }
    const request = context.getArgByIndex(0);
<<<<<<< HEAD
    const httpServer = this.applicationHost.applicationRef;
=======
>>>>>>> 1c320071
    if (httpServer.getRequestMethod(request) !== 'GET') {
      return undefined;
    }
    return httpServer.getRequestUrl(request);
  }
}<|MERGE_RESOLUTION|>--- conflicted
+++ resolved
@@ -1,14 +1,14 @@
 import { Observable, of } from 'rxjs';
 import { tap } from 'rxjs/operators';
 import { Inject, Injectable, Optional } from '../../decorators';
-import { ExecutionContext, NestInterceptor } from '../../interfaces';
+import {
+  ExecutionContext,
+  HttpServer,
+  NestInterceptor,
+} from '../../interfaces';
 import { CACHE_KEY_METADATA, CACHE_MANAGER } from '../cache.constants';
 
-<<<<<<< HEAD
-const APPLICATION_REF = 'ApplicationReferenceHost';
-=======
 const APPLICATION_REFERENCE_HOST = 'ApplicationReferenceHost';
->>>>>>> 1c320071
 const REFLECTOR = 'Reflector';
 
 export interface ApplicationHost<T extends HttpServer = any> {
@@ -16,31 +16,15 @@
 }
 
 @Injectable()
-<<<<<<< HEAD
-export class CacheInterceptor<TManager = any> implements NestInterceptor {
-  protected readonly isHttpApp: boolean;
-
-  constructor(
-    @Optional()
-    @Inject(APPLICATION_REF)
-    protected readonly applicationHost: ApplicationHost,
-    @Inject(CACHE_MANAGER) protected readonly cacheManager: TManager,
-    @Inject(REFLECTOR) protected readonly reflector: any,
-  ) {
-    const httpServer = applicationHost.applicationRef;
-    this.isHttpApp = httpServer && !!httpServer.getRequestMethod;
-  }
-=======
 export class CacheInterceptor implements NestInterceptor {
   @Optional()
   @Inject(APPLICATION_REFERENCE_HOST)
-  protected readonly applicationRefHost: any;
+  protected readonly applicationRefHost: ApplicationHost;
 
   constructor(
     @Inject(CACHE_MANAGER) protected readonly cacheManager: any,
     @Inject(REFLECTOR) protected readonly reflector: any,
   ) {}
->>>>>>> 1c320071
 
   async intercept(
     context: ExecutionContext,
@@ -71,10 +55,6 @@
       return this.reflector.get(CACHE_KEY_METADATA, context.getHandler());
     }
     const request = context.getArgByIndex(0);
-<<<<<<< HEAD
-    const httpServer = this.applicationHost.applicationRef;
-=======
->>>>>>> 1c320071
     if (httpServer.getRequestMethod(request) !== 'GET') {
       return undefined;
     }
