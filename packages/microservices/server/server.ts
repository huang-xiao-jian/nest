--- conflicted
+++ resolved
@@ -65,13 +65,8 @@
     obj: MicroserviceOptions['options'],
     prop: keyof T['options'],
     defaultValue = undefined,
-<<<<<<< HEAD
-  ): R {
-    return obj ? obj[prop as any] : defaultValue;
-=======
   ) {
     return obj ? obj[prop as string] : defaultValue;
->>>>>>> ef2147d6
   }
 
   protected handleError(error: string) {
