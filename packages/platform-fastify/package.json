{
  "name": "@nestjs/platform-fastify",
<<<<<<< HEAD
  "version": "8.0.0-alpha.1",
=======
  "version": "7.6.12",
>>>>>>> 070b81d8
  "description": "Nest - modern, fast, powerful node.js web framework (@platform-fastify)",
  "author": "Kamil Mysliwiec",
  "license": "MIT",
  "homepage": "https://nestjs.com",
  "funding": {
    "type": "opencollective",
    "url": "https://opencollective.com/nest"
  },
  "repository": {
    "type": "git",
    "url": "https://github.com/nestjs/nest"
  },
  "publishConfig": {
    "access": "public"
  },
  "dependencies": {
    "fastify": "3.12.0",
    "fastify-cors": "5.2.0",
    "fastify-formbody": "5.0.0",
    "light-my-request": "4.4.1",
    "middie": "5.2.0",
    "path-to-regexp": "3.2.0",
    "tslib": "2.1.0"
  },
  "peerDependencies": {
    "@nestjs/common": "^7.0.0",
    "@nestjs/core": "^7.0.0"
  }
}<|MERGE_RESOLUTION|>--- conflicted
+++ resolved
@@ -1,10 +1,6 @@
 {
   "name": "@nestjs/platform-fastify",
-<<<<<<< HEAD
   "version": "8.0.0-alpha.1",
-=======
-  "version": "7.6.12",
->>>>>>> 070b81d8
   "description": "Nest - modern, fast, powerful node.js web framework (@platform-fastify)",
   "author": "Kamil Mysliwiec",
   "license": "MIT",
