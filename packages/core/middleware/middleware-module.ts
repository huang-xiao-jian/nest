--- conflicted
+++ resolved
@@ -69,7 +69,6 @@
     modules: Map<string, Module>,
   ) {
     const moduleEntries = [...modules.entries()];
-<<<<<<< HEAD
     const loadMiddlewareConfiguration = async ([moduleName, moduleRef]: [
       string,
       Module,
@@ -77,14 +76,6 @@
       const instance = moduleRef.instance;
       await this.loadConfiguration(middlewareContainer, instance, moduleName);
       await this.resolver.resolveInstances(moduleRef, moduleName);
-=======
-    const loadMiddlewareConfiguration = async ([name, moduleRef]: [
-      string,
-      Module,
-    ]) => {
-      await this.loadConfiguration(middlewareContainer, moduleRef, name);
-      await this.resolver.resolveInstances(moduleRef, name);
->>>>>>> 1320f4ee
     };
     await Promise.all(moduleEntries.map(loadMiddlewareConfiguration));
   }
