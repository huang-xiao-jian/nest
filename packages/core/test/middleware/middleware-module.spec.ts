import { Injectable } from '@nestjs/common';
<<<<<<< HEAD
import { RouteInfoPathExtractor } from '@nestjs/core/middleware/route-info-path-extractor';
=======
import { RoutePathFactory } from '@nestjs/core/router/route-path-factory';
import * as chai from 'chai';
>>>>>>> f7e36660
import { expect } from 'chai';
import * as chaiAsPromised from 'chai-as-promised';
import * as sinon from 'sinon';
import { Controller } from '../../../common/decorators/core/controller.decorator';
import { RequestMapping } from '../../../common/decorators/http/request-mapping.decorator';
import { RequestMethod } from '../../../common/enums/request-method.enum';
import { NestMiddleware } from '../../../common/interfaces/middleware/nest-middleware.interface';
import { ApplicationConfig } from '../../application-config';
import { InvalidMiddlewareException } from '../../errors/exceptions/invalid-middleware.exception';
import { RuntimeException } from '../../errors/exceptions/runtime.exception';
import { NestContainer } from '../../injector/container';
import { InstanceWrapper } from '../../injector/instance-wrapper';
import { Module } from '../../injector/module';
import { GraphInspector } from '../../inspector/graph-inspector';
import { MiddlewareBuilder } from '../../middleware/builder';
import { MiddlewareContainer } from '../../middleware/container';
import { MiddlewareModule } from '../../middleware/middleware-module';
import { RouterExceptionFilters } from '../../router/router-exception-filters';
import { NoopHttpAdapter } from '../utils/noop-adapter.spec';

chai.use(chaiAsPromised);

describe('MiddlewareModule', () => {
  let middlewareModule: MiddlewareModule;
  let graphInspector: GraphInspector;

  @Controller('test')
  class BasicController {}

  @Controller('test')
  class BaseController {
    @RequestMapping({ path: 'test' })
    public getTest() {}

    @RequestMapping({ path: 'another', method: RequestMethod.DELETE })
    public getAnother() {}
  }

  @Injectable()
  class TestMiddleware implements NestMiddleware {
    public use(req, res, next) {}
  }

  beforeEach(() => {
    const container = new NestContainer();
    const appConfig = new ApplicationConfig();
<<<<<<< HEAD
    middlewareModule = new MiddlewareModule(
      new RouteInfoPathExtractor(appConfig),
    );
    (middlewareModule as any).routerExceptionFilter =
      new RouterExceptionFilters(
        new NestContainer(),
        appConfig,
        new NoopHttpAdapter({}),
      );
    (middlewareModule as any).config = appConfig;
=======

    graphInspector = new GraphInspector(container);
    middlewareModule = new MiddlewareModule(new RoutePathFactory(appConfig));
    middlewareModule['routerExceptionFilter'] = new RouterExceptionFilters(
      container,
      appConfig,
      new NoopHttpAdapter({}),
    );
    middlewareModule['config'] = appConfig;
    middlewareModule['graphInspector'] = graphInspector;
>>>>>>> f7e36660
  });

  describe('loadConfiguration', () => {
    it('should call "configure" method if method is implemented', async () => {
      const stubContainer = new NestContainer();
      stubContainer
        .getModules()
        .set('Test', new Module(class {}, stubContainer));

      const configureSpy = sinon.spy();
      const mockModule = {
        instance: {
          configure: configureSpy,
        },
      };

      (middlewareModule as any).container = stubContainer;
      await middlewareModule.loadConfiguration(
        new MiddlewareContainer(stubContainer),
        mockModule as any,
        'Test',
      );

      expect(configureSpy.calledOnce).to.be.true;
      expect(
        configureSpy.calledWith(
          new MiddlewareBuilder(
            (middlewareModule as any).routesMapper,
            undefined,
          ),
        ),
      ).to.be.true;
    });
  });

  describe('registerRouteMiddleware', () => {
    class TestModule {}

    let nestContainer: NestContainer;

    beforeEach(() => {
      nestContainer = new NestContainer();
      nestContainer
        .getModules()
        .set('Test', new Module(TestModule, nestContainer));
    });
    it('should throw "RuntimeException" exception when middleware is not stored in container', () => {
      const route = { path: 'Test' };
      const configuration = {
        middleware: [TestMiddleware],
        forRoutes: [BaseController],
      };
      const useSpy = sinon.spy();
      const app = { use: useSpy };

      middlewareModule['container'] = nestContainer;

      expect(
        middlewareModule.registerRouteMiddleware(
          new MiddlewareContainer(nestContainer),
          route as any,
          configuration,
          'Test',
          app,
        ),
      ).to.eventually.be.rejectedWith(RuntimeException);
    });

    it('should throw "InvalidMiddlewareException" exception when middleware does not have "use" method', () => {
      @Injectable()
      class InvalidMiddleware {}

      const route = { path: 'Test' };
      const configuration = {
        middleware: [InvalidMiddleware],
        forRoutes: [BaseController],
      };

      const useSpy = sinon.spy();
      const app = { use: useSpy };

      const container = new MiddlewareContainer(nestContainer);
      const moduleKey = 'Test';
      container.insertConfig([configuration], moduleKey);

      const instance = new InvalidMiddleware();
      container.getMiddlewareCollection(moduleKey).set('InvalidMiddleware', {
        metatype: InvalidMiddleware,
        instance,
      } as any);

      expect(
        middlewareModule.registerRouteMiddleware(
          container,
          route as any,
          configuration,
          moduleKey,
          app,
        ),
      ).to.be.rejectedWith(InvalidMiddlewareException);
    });

    it('should mount middleware when is stored in container', async () => {
      const route = 'testPath';
      const configuration = {
        middleware: [TestMiddleware],
        forRoutes: ['test', BasicController, BaseController],
      };

      const createMiddlewareFactoryStub = sinon
        .stub()
        .callsFake(() => () => null);
      const app = {
        createMiddlewareFactory: createMiddlewareFactoryStub,
      };

      const stubContainer = new NestContainer();
      stubContainer
        .getModules()
        .set('Test', new Module(TestModule, stubContainer));

      const container = new MiddlewareContainer(stubContainer);
      const moduleKey = 'Test';
      container.insertConfig([configuration], moduleKey);

      const instance = new TestMiddleware();
      container.getMiddlewareCollection(moduleKey).set(
        TestMiddleware,
        new InstanceWrapper({
          metatype: TestMiddleware,
          instance,
        }),
      );
      sinon
        .stub(stubContainer, 'getModuleByKey')
        .callsFake(() => new Module(class {}, stubContainer));
      middlewareModule['container'] = stubContainer;

      await middlewareModule.registerRouteMiddleware(
        container,
        { path: route, method: RequestMethod.ALL },
        configuration,
        moduleKey,
        app,
      );
      expect(createMiddlewareFactoryStub.calledOnce).to.be.true;
    });

    it('should insert the expected middleware definition', async () => {
      const route = 'testPath';
      const configuration = {
        middleware: [TestMiddleware],
        forRoutes: ['test', BasicController, BaseController],
      };
      const instance = new TestMiddleware();
      const instanceWrapper = new InstanceWrapper({
        metatype: TestMiddleware,
        instance,
        name: TestMiddleware.name,
      });
      const createMiddlewareFactoryStub = sinon
        .stub()
        .callsFake(() => () => null);
      const app = {
        createMiddlewareFactory: createMiddlewareFactoryStub,
      };

      const stubContainer = new NestContainer();
      stubContainer
        .getModules()
        .set('Test', new Module(TestModule, stubContainer));
      const container = new MiddlewareContainer(stubContainer);
      const moduleKey = 'Test';
      container.insertConfig([configuration], moduleKey);
      container
        .getMiddlewareCollection(moduleKey)
        .set(TestMiddleware, instanceWrapper);
      sinon
        .stub(stubContainer, 'getModuleByKey')
        .callsFake(() => new Module(class {}, stubContainer));
      middlewareModule['container'] = stubContainer;

      const insertEntrypointDefinitionSpy = sinon.spy(
        graphInspector,
        'insertEntrypointDefinition',
      );

      await middlewareModule.registerRouteMiddleware(
        container,
        { path: route, method: RequestMethod.ALL },
        configuration,
        moduleKey,
        app,
      );

      expect(createMiddlewareFactoryStub.calledOnce).to.be.true;
      expect(
        insertEntrypointDefinitionSpy.calledWith({
          type: 'middleware',
          methodName: 'use',
          className: instanceWrapper.name,
          classNodeId: instanceWrapper.id,
          metadata: {
            key: route,
            path: route,
            requestMethod: 'ALL',
            version: undefined,
          } as any,
        }),
      ).to.be.true;
    });
  });
});<|MERGE_RESOLUTION|>--- conflicted
+++ resolved
@@ -1,10 +1,6 @@
 import { Injectable } from '@nestjs/common';
-<<<<<<< HEAD
 import { RouteInfoPathExtractor } from '@nestjs/core/middleware/route-info-path-extractor';
-=======
-import { RoutePathFactory } from '@nestjs/core/router/route-path-factory';
 import * as chai from 'chai';
->>>>>>> f7e36660
 import { expect } from 'chai';
 import * as chaiAsPromised from 'chai-as-promised';
 import * as sinon from 'sinon';
@@ -51,7 +47,7 @@
   beforeEach(() => {
     const container = new NestContainer();
     const appConfig = new ApplicationConfig();
-<<<<<<< HEAD
+    graphInspector = new GraphInspector(container);
     middlewareModule = new MiddlewareModule(
       new RouteInfoPathExtractor(appConfig),
     );
@@ -62,10 +58,6 @@
         new NoopHttpAdapter({}),
       );
     (middlewareModule as any).config = appConfig;
-=======
-
-    graphInspector = new GraphInspector(container);
-    middlewareModule = new MiddlewareModule(new RoutePathFactory(appConfig));
     middlewareModule['routerExceptionFilter'] = new RouterExceptionFilters(
       container,
       appConfig,
@@ -73,7 +65,6 @@
     );
     middlewareModule['config'] = appConfig;
     middlewareModule['graphInspector'] = graphInspector;
->>>>>>> f7e36660
   });
 
   describe('loadConfiguration', () => {
