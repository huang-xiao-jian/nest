import { DynamicModule, Provider } from '@nestjs/common';
<<<<<<< HEAD
import {
  EnhancerSubtype,
  GLOBAL_MODULE_METADATA,
} from '@nestjs/common/constants';
import { Injectable } from '@nestjs/common/interfaces/injectable.interface';
import { Type } from '@nestjs/common/interfaces/type.interface';
=======
import { GLOBAL_MODULE_METADATA } from '@nestjs/common/constants';
import { Injectable, Type } from '@nestjs/common/interfaces';
>>>>>>> 0e0e24b5
import { ApplicationConfig } from '../application-config';
import {
  CircularDependencyException,
  UndefinedForwardRefException,
  UnknownModuleException,
} from '../errors/exceptions';
import { SerializedGraph } from '../inspector/serialized-graph';
import { REQUEST } from '../router/request/request-constants';
import { ModuleCompiler } from './compiler';
import { ContextId } from './instance-wrapper';
import { InternalCoreModule } from './internal-core-module/internal-core-module';
import { InternalProvidersStorage } from './internal-providers-storage';
import { Module } from './module';
import { ModuleTokenFactory } from './module-token-factory';
import { ModulesContainer } from './modules-container';

export class NestContainer {
  private readonly globalModules = new Set<Module>();
  private readonly moduleTokenFactory = new ModuleTokenFactory();
  private readonly moduleCompiler = new ModuleCompiler(this.moduleTokenFactory);
  private readonly modules = new ModulesContainer();
  private readonly dynamicModulesMetadata = new Map<
    string,
    Partial<DynamicModule>
  >();
  private readonly internalProvidersStorage = new InternalProvidersStorage();
  private readonly _serializedGraph = new SerializedGraph();
  private internalCoreModule: Module;

  constructor(
    private readonly _applicationConfig: ApplicationConfig = undefined,
  ) {}

  get serializedGraph(): SerializedGraph {
    return this._serializedGraph;
  }

  get applicationConfig(): ApplicationConfig | undefined {
    return this._applicationConfig;
  }

  public setHttpAdapter(httpAdapter: any) {
    this.internalProvidersStorage.httpAdapter = httpAdapter;

    if (!this.internalProvidersStorage.httpAdapterHost) {
      return;
    }
    const host = this.internalProvidersStorage.httpAdapterHost;
    host.httpAdapter = httpAdapter;
  }

  public getHttpAdapterRef() {
    return this.internalProvidersStorage.httpAdapter;
  }

  public getHttpAdapterHostRef() {
    return this.internalProvidersStorage.httpAdapterHost;
  }

  public async addModule(
    metatype: Type<any> | DynamicModule | Promise<DynamicModule>,
    scope: Type<any>[],
  ): Promise<Module | undefined> {
    // In DependenciesScanner#scanForModules we already check for undefined or invalid modules
    // We still need to catch the edge-case of `forwardRef(() => undefined)`
    if (!metatype) {
      throw new UndefinedForwardRefException(scope);
    }
    const { type, dynamicMetadata, token } = await this.moduleCompiler.compile(
      metatype,
    );
    if (this.modules.has(token)) {
      return this.modules.get(token);
    }
    const moduleRef = new Module(type, this);
    moduleRef.token = token;
    this.modules.set(token, moduleRef);

    const updatedScope = [].concat(scope, type);
    await this.addDynamicMetadata(token, dynamicMetadata, updatedScope);

    if (this.isGlobalModule(type, dynamicMetadata)) {
      moduleRef.isGlobal = true;
      this.addGlobalModule(moduleRef);
    }
    return moduleRef;
  }

  public async addDynamicMetadata(
    token: string,
    dynamicModuleMetadata: Partial<DynamicModule>,
    scope: Type<any>[],
  ) {
    if (!dynamicModuleMetadata) {
      return;
    }
    this.dynamicModulesMetadata.set(token, dynamicModuleMetadata);

    const { imports } = dynamicModuleMetadata;
    await this.addDynamicModules(imports, scope);
  }

  public async addDynamicModules(modules: any[], scope: Type<any>[]) {
    if (!modules) {
      return;
    }
    await Promise.all(modules.map(module => this.addModule(module, scope)));
  }

  public isGlobalModule(
    metatype: Type<any>,
    dynamicMetadata?: Partial<DynamicModule>,
  ): boolean {
    if (dynamicMetadata && dynamicMetadata.global) {
      return true;
    }
    return !!Reflect.getMetadata(GLOBAL_MODULE_METADATA, metatype);
  }

  public addGlobalModule(module: Module) {
    this.globalModules.add(module);
  }

  public getModules(): ModulesContainer {
    return this.modules;
  }

  public getModuleCompiler(): ModuleCompiler {
    return this.moduleCompiler;
  }

  public getModuleByKey(moduleKey: string): Module {
    return this.modules.get(moduleKey);
  }

  public getInternalCoreModuleRef(): Module | undefined {
    return this.internalCoreModule;
  }

  public async addImport(
    relatedModule: Type<any> | DynamicModule,
    token: string,
  ) {
    if (!this.modules.has(token)) {
      return;
    }
    const moduleRef = this.modules.get(token);
    const { token: relatedModuleToken } = await this.moduleCompiler.compile(
      relatedModule,
    );
    const related = this.modules.get(relatedModuleToken);
    moduleRef.addRelatedModule(related);
  }

  public addProvider(
    provider: Provider,
    token: string,
    enhancerSubtype?: EnhancerSubtype,
  ): string | symbol | Function {
    const moduleRef = this.modules.get(token);
    if (!provider) {
      throw new CircularDependencyException(moduleRef?.metatype.name);
    }
    if (!moduleRef) {
      throw new UnknownModuleException();
    }
    return moduleRef.addProvider(provider, enhancerSubtype) as Function;
  }

  public addInjectable(
    injectable: Provider,
    token: string,
    enhancerSubtype: EnhancerSubtype,
    host?: Type<Injectable>,
  ) {
    if (!this.modules.has(token)) {
      throw new UnknownModuleException();
    }
    const moduleRef = this.modules.get(token);
    return moduleRef.addInjectable(injectable, enhancerSubtype, host);
  }

  public addExportedProvider(provider: Type<any>, token: string) {
    if (!this.modules.has(token)) {
      throw new UnknownModuleException();
    }
    const moduleRef = this.modules.get(token);
    moduleRef.addExportedProvider(provider);
  }

  public addController(controller: Type<any>, token: string) {
    if (!this.modules.has(token)) {
      throw new UnknownModuleException();
    }
    const moduleRef = this.modules.get(token);
    moduleRef.addController(controller);
  }

  public clear() {
    this.modules.clear();
  }

  public replace(toReplace: any, options: any & { scope: any[] | null }) {
    this.modules.forEach(moduleRef => moduleRef.replace(toReplace, options));
  }

  public bindGlobalScope() {
    this.modules.forEach(moduleRef => this.bindGlobalsToImports(moduleRef));
  }

  public bindGlobalsToImports(moduleRef: Module) {
    this.globalModules.forEach(globalModule =>
      this.bindGlobalModuleToModule(moduleRef, globalModule),
    );
  }

  public bindGlobalModuleToModule(target: Module, globalModule: Module) {
    if (target === globalModule || target === this.internalCoreModule) {
      return;
    }
    target.addRelatedModule(globalModule);
  }

  public getDynamicMetadataByToken(token: string): Partial<DynamicModule>;
  public getDynamicMetadataByToken<
    K extends Exclude<keyof DynamicModule, 'global' | 'module'>,
  >(token: string, metadataKey: K): DynamicModule[K];
  public getDynamicMetadataByToken(
    token: string,
    metadataKey?: Exclude<keyof DynamicModule, 'global' | 'module'>,
  ) {
    const metadata = this.dynamicModulesMetadata.get(token);
    return metadataKey ? metadata?.[metadataKey] ?? [] : metadata;
  }

  public registerCoreModuleRef(moduleRef: Module) {
    this.internalCoreModule = moduleRef;
    this.modules[InternalCoreModule.name] = moduleRef;
  }

  public getModuleTokenFactory(): ModuleTokenFactory {
    return this.moduleTokenFactory;
  }

  public registerRequestProvider<T = any>(request: T, contextId: ContextId) {
    const wrapper = this.internalCoreModule.getProviderByKey(REQUEST);
    wrapper.setInstanceByContextId(contextId, {
      instance: request,
      isResolved: true,
    });
  }
}<|MERGE_RESOLUTION|>--- conflicted
+++ resolved
@@ -1,15 +1,9 @@
 import { DynamicModule, Provider } from '@nestjs/common';
-<<<<<<< HEAD
 import {
   EnhancerSubtype,
   GLOBAL_MODULE_METADATA,
 } from '@nestjs/common/constants';
-import { Injectable } from '@nestjs/common/interfaces/injectable.interface';
-import { Type } from '@nestjs/common/interfaces/type.interface';
-=======
-import { GLOBAL_MODULE_METADATA } from '@nestjs/common/constants';
 import { Injectable, Type } from '@nestjs/common/interfaces';
->>>>>>> 0e0e24b5
 import { ApplicationConfig } from '../application-config';
 import {
   CircularDependencyException,
