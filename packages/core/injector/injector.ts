--- conflicted
+++ resolved
@@ -150,19 +150,7 @@
     if (isUndefined(targetWrapper)) {
       throw new RuntimeException();
     }
-<<<<<<< HEAD
     if (targetWrapper.isResolved) {
-      return undefined;
-    }
-    await this.resolveConstructorParams<T>(
-      wrapper,
-      module,
-      inject,
-      async instances =>
-        this.instantiateClass(instances, wrapper, targetWrapper, done),
-    );
-=======
-    if (targetMetatype.isResolved) {
       return undefined;
     }
     const callback = async instances => {
@@ -170,13 +158,12 @@
       const instance = await this.instantiateClass(
         instances,
         wrapper,
-        targetMetatype,
+        targetWrapper,
       );
       this.applyProperties(instance, properties);
       done();
     };
     await this.resolveConstructorParams<T>(wrapper, module, inject, callback);
->>>>>>> d49a2656
   }
 
   public async resolveConstructorParams<T>(
