--- conflicted
+++ resolved
@@ -14,7 +14,6 @@
 import {
   GlobalPrefixOptions,
   NestApplicationOptions,
-  RouteInfo,
 } from '@nestjs/common/interfaces';
 import {
   CorsOptions,
@@ -87,15 +86,13 @@
 
     this.selectContextModule();
     this.registerHttpServer();
-<<<<<<< HEAD
     this.middlewareModule = new MiddlewareModule(
       new RouteInfoPathExtractor(config),
     );
-=======
->>>>>>> f7e36660
-
     this.injector = new Injector({ preview: this.appOptions.preview });
-    this.middlewareModule = new MiddlewareModule(new RoutePathFactory(config));
+    this.middlewareModule = new MiddlewareModule(
+      new RouteInfoPathExtractor(config),
+    );
     this.routesResolver = new RoutesResolver(
       this.container,
       this.config,
@@ -376,28 +373,9 @@
   public setGlobalPrefix(prefix: string, options?: GlobalPrefixOptions): this {
     this.config.setGlobalPrefix(prefix);
     if (options) {
-<<<<<<< HEAD
       const exclude = options?.exclude
         ? mapToExcludeRoute(options.exclude)
         : [];
-=======
-      const exclude = options?.exclude.map(
-        (route: string | RouteInfo): ExcludeRouteMetadata => {
-          if (isString(route)) {
-            return {
-              requestMethod: RequestMethod.ALL,
-              pathRegex: pathToRegexp(addLeadingSlash(route)),
-              path: route,
-            };
-          }
-          return {
-            requestMethod: route.method,
-            pathRegex: pathToRegexp(addLeadingSlash(route.path)),
-            path: route.path,
-          };
-        },
-      );
->>>>>>> f7e36660
       this.config.setGlobalPrefixOptions({
         ...options,
         exclude,
