{
  "name": "@nestjs/core",
  "version": "6.10.14",
  "description": "Nest - modern, fast, powerful node.js web framework (@core)",
  "author": "Kamil Mysliwiec",
  "license": "MIT",
  "homepage": "https://nestjs.com",
  "funding": {
    "type": "opencollective",
    "url": "https://opencollective.com/nest"
  },
  "repository": {
    "type": "git",
    "url": "https://github.com/nestjs/nest"
  },
  "publishConfig": {
    "access": "public"
  },
  "scripts": {
    "postinstall": "opencollective || exit 0"
  },
  "collective": {
    "type": "opencollective",
    "url": "https://opencollective.com/nest",
    "donation": {
      "text": "Become a partner:"
    }
  },
  "dependencies": {
    "@nuxtjs/opencollective": "0.2.2",
    "fast-safe-stringify": "2.0.7",
    "iterare": "1.2.0",
    "object-hash": "2.0.1",
<<<<<<< HEAD
    "uuid": "3.4.0"
=======
    "tslib": "^1.10.0",
    "uuid": "3.3.3"
>>>>>>> 74d861c0
  },
  "peerDependencies": {
    "@nestjs/common": "^6.0.0",
    "reflect-metadata": "^0.1.12",
    "rxjs": "^6.0.0"
  }
}<|MERGE_RESOLUTION|>--- conflicted
+++ resolved
@@ -31,12 +31,8 @@
     "fast-safe-stringify": "2.0.7",
     "iterare": "1.2.0",
     "object-hash": "2.0.1",
-<<<<<<< HEAD
-    "uuid": "3.4.0"
-=======
-    "tslib": "^1.10.0",
-    "uuid": "3.3.3"
->>>>>>> 74d861c0
+    "uuid": "3.4.0",
+    "tslib": "1.10.0"
   },
   "peerDependencies": {
     "@nestjs/common": "^6.0.0",
