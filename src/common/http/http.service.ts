import axios, { AxiosRequestConfig, AxiosResponse } from 'axios';
import { Observable } from 'rxjs/Observable';
<<<<<<< HEAD
import {
  AxiosRequestConfig,
  AxiosResponse,
} from './interfaces/axios.interfaces';
import { fromPromise } from 'rxjs/observable/fromPromise';
=======
import 'rxjs/add/observable/fromPromise';
>>>>>>> 2f26e3a1

export class HttpService {
  request<T = any>(config: AxiosRequestConfig): Observable<AxiosResponse<T>> {
    return fromPromise(axios.request<T>(config));
  }

  get<T = any>(
    url: string,
    config?: AxiosRequestConfig,
  ): Observable<AxiosResponse<T>> {
    return fromPromise(axios.get<T>(url, config));
  }

  delete<T = any>(
    url: string,
    config?: AxiosRequestConfig,
  ): Observable<AxiosResponse<T>> {
    return fromPromise(axios.delete(url, config));
  }

  head<T = any>(
    url: string,
    config?: AxiosRequestConfig,
  ): Observable<AxiosResponse<T>> {
    return fromPromise(axios.head(url, config));
  }

  post<T = any>(
    url: string,
    data?,
    config?: AxiosRequestConfig,
  ): Observable<AxiosResponse<T>> {
    return fromPromise(axios.post(url, data, config));
  }

  put<T = any>(
    url: string,
    data?,
    config?: AxiosRequestConfig,
  ): Observable<AxiosResponse<T>> {
    return fromPromise(axios.post(url, data, config));
  }

  patch<T = any>(
    url: string,
    data?,
    config?: AxiosRequestConfig,
  ): Observable<AxiosResponse<T>> {
    return fromPromise(axios.post(url, data, config));
  }
}<|MERGE_RESOLUTION|>--- conflicted
+++ resolved
@@ -1,14 +1,6 @@
 import axios, { AxiosRequestConfig, AxiosResponse } from 'axios';
 import { Observable } from 'rxjs/Observable';
-<<<<<<< HEAD
-import {
-  AxiosRequestConfig,
-  AxiosResponse,
-} from './interfaces/axios.interfaces';
 import { fromPromise } from 'rxjs/observable/fromPromise';
-=======
-import 'rxjs/add/observable/fromPromise';
->>>>>>> 2f26e3a1
 
 export class HttpService {
   request<T = any>(config: AxiosRequestConfig): Observable<AxiosResponse<T>> {
