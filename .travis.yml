--- conflicted
+++ resolved
@@ -1,18 +1,13 @@
 language: node_js
 node_js:
-<<<<<<< HEAD
-      - "8"
-      - "9"
-      - "10"
-=======
   - "8"
   - "9"
+  - "10"
 cache:
   directories:
     - "node_modules"
 git:
   depth: 5
->>>>>>> c4ff2e73
 addons:
   firefox: "latest"
 before_script:
