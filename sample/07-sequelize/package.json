--- conflicted
+++ resolved
@@ -31,10 +31,6 @@
     "typescript": "3.6.4"
   },
   "devDependencies": {
-<<<<<<< HEAD
-    "@types/node": "10.14.21",
-=======
->>>>>>> 0f1c193e
     "@types/sequelize": "4.28.5",
     "@nestjs/cli": "^6.9.1",
     "@nestjs/schematics": "^6.7.0",
