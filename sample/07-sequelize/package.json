{
  "name": "nest-typescript-starter",
  "version": "1.0.0",
  "description": "Nest TypeScript starter repository",
  "license": "MIT",
  "scripts": {
    "build": "tsc -p tsconfig.build.json",
    "start": "ts-node src/main",
    "prestart:prod": "npm run build",
    "start:prod": "node dist/main.js"
  },
  "dependencies": {
    "@nestjs/common": "6.0.4",
    "@nestjs/core": "6.0.4",
    "@nestjs/platform-express": "6.0.4",
    "mysql2": "1.6.5",
    "reflect-metadata": "0.1.13",
    "rxjs": "6.4.0",
    "sequelize": "5.2.8",
<<<<<<< HEAD
    "sequelize-typescript": "0.6.8",
    "typescript": "3.4.1"
=======
    "sequelize-typescript": "0.6.9",
    "typescript": "3.3.4000"
>>>>>>> 62004c17
  },
  "devDependencies": {
    "@types/node": "10.14.4",
    "@types/sequelize": "4.27.46",
    "ts-node": "8.0.3",
    "tslint": "5.14.0"
  }
}<|MERGE_RESOLUTION|>--- conflicted
+++ resolved
@@ -17,13 +17,8 @@
     "reflect-metadata": "0.1.13",
     "rxjs": "6.4.0",
     "sequelize": "5.2.8",
-<<<<<<< HEAD
-    "sequelize-typescript": "0.6.8",
+    "sequelize-typescript": "0.6.9",
     "typescript": "3.4.1"
-=======
-    "sequelize-typescript": "0.6.9",
-    "typescript": "3.3.4000"
->>>>>>> 62004c17
   },
   "devDependencies": {
     "@types/node": "10.14.4",
